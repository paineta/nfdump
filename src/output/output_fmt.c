--- conflicted
+++ resolved
@@ -334,161 +334,6 @@
 static void String_PortBlockSize(FILE *stream, recordHandle_t *recordHandle);
 
 static struct format_token_list_s {
-<<<<<<< HEAD
-    char *token;                                                                             // token
-    int is_address;                                                                          // is an IP address
-    char *header;                                                                            // header line description
-    string_function_t string_function;                                                       // function generation output string
-} format_token_list[] = {{"%nfv", 0, "Ver", String_Version},                                 // netflow version
-                         {"%cnt", 0, "Count", String_FlowCount},                             // flow count
-                         {"%tfs", 0, "Date first seen        ", String_FirstSeen},           // Start Time - first seen
-                         {"%ts", 0, "Date first seen        ", String_FirstSeen},            // Start Time - first seen
-                         {"%tsr", 0, "First seen raw", String_FirstSeenRaw},                 // Start Time - first seen, seconds
-                         {"%te", 0, "Date last seen         ", String_LastSeen},             // End Time	- last seen
-                         {"%ter", 0, "Last seen raw ", String_LastSeenRaw},                  // End Time - first seen, seconds
-                         {"%tr", 0, "Date flow received     ", String_Received},             // Received Time
-                         {"%trr", 0, "Received raw  ", String_ReceivedRaw},                  // Received Time, seconds
-                         {"%td", 0, "Duration        ", String_Duration},                    // Duration
-                         {"%tds", 0, "Duration        ", String_Duration_Seconds},           // Duration always in seconds
-                         {"%exp", 0, "Exp ID", String_ExpSysID},                             // Exporter SysID
-                         {"%pr", 0, "Proto", String_Protocol},                               // Protocol
-                         {"%sa", 1, "     Src IP Addr", String_SrcAddr},                     // Source Address
-                         {"%da", 1, "     Dst IP Addr", String_DstAddr},                     // Destination Address
-                         {"%gsa", 1, "     Src IP Addr(..)", String_SrcGeoAddr},             // Source Address
-                         {"%gda", 1, "     Dst IP Addr(..)", String_DstGeoAddr},             // Destination Address
-                         {"%sn", 1, "        Src Network", String_SrcNet},                   // Source Address applied source netmask
-                         {"%dn", 1, "        Dst Network", String_DstNet},                   // Destination Address applied source netmask
-                         {"%nh", 1, "     Next-hop IP", String_NextHop},                     // Next-hop IP Address
-                         {"%nhb", 1, " BGP next-hop IP", String_BGPNextHop},                 // BGP Next-hop IP Address
-                         {"%ra", 1, "       Router IP", String_RouterIP},                    // Router IP Address
-                         {"%sap", 1, "     Src IP Addr:Port ", String_SrcAddrPort},          // Source Address:Port
-                         {"%dap", 1, "     Dst IP Addr:Port ", String_DstAddrPort},          // Destination Address:Port
-                         {"%gsap", 1, "     Src IP Addr(..):Port ", String_SrcAddrGeoPort},  // Source Address(geo):Port
-                         {"%gdap", 1, "     Dst IP Addr(..):Port ", String_DstAddrGeoPort},  // Destination Address(geo):Port
-                         {"%sp", 0, "Src Pt", String_SrcPort},                               // Source Port
-                         {"%dp", 0, "Dst Pt", String_DstPort},                               // Destination Port
-                         {"%it", 0, "ICMP-T", String_ICMP_type},                             // ICMP type
-                         {"%ic", 0, "ICMP-C", String_ICMP_code},                             // ICMP code
-                         {"%sas", 0, "Src AS", String_SrcAS},                                // Source AS
-                         {"%das", 0, "Dst AS", String_DstAS},                                // Destination AS
-                         {"%nas", 0, "Next AS", String_NextAS},                              // Next AS
-                         {"%pas", 0, "Prev AS", String_PrevAS},                              // Previous AS
-                         {"%in", 0, " Input", String_Input},                                 // Input Interface num
-                         {"%inam", 0, " Input interface name", String_InputName},            // Input Interface name
-                         {"%out", 0, "Output", String_Output},                               // Output Interface num
-                         {"%onam", 0, "Output interface name", String_OutputName},           // Output Interface name
-                         {"%pkt", 0, " Packets", String_InPackets},                          // Packets - default input - compat
-                         {"%ipkt", 0, "  In Pkt", String_InPackets},                         // In Packets
-                         {"%opkt", 0, " Out Pkt", String_OutPackets},                        // Out Packets
-                         {"%byt", 0, "   Bytes", String_InBytes},                            // Bytes - default input - compat
-                         {"%ibyt", 0, " In Byte", String_InBytes},                           // In Bytes
-                         {"%obyt", 0, "Out Byte", String_OutBytes},                          // In Bytes
-                         {"%fl", 0, "Flows", String_Flows},                                  // Flows
-                         {"%flg", 0, "   Flags", String_Flags},                              // TCP Flags
-                         {"%tos", 0, "Tos ", String_Tos},                                    // Tos - compat
-                         {"%stos", 0, "STos", String_SrcTos},                                // Tos - Src tos
-                         {"%dtos", 0, "DTos", String_DstTos},                                // Tos - Dst tos
-                         {"%dir", 0, "Dir", String_Dir},                                     // Direction: ingress, egress
-                         {"%smk", 0, "SMask", String_SrcMask},                               // Src mask
-                         {"%dmk", 0, "DMask", String_DstMask},                               // Dst mask
-                         {"%fwd", 0, "Fwd", String_FwdStatus},                               // Forwarding Status
-                         {"%bfd", 0, "Bfd", String_BiFlowDir},                               // BiFlow Direction
-                         {"%end", 0, "End", String_FlowEndReason},                           // Flow End Reason
-                         {"%svln", 0, "SVlan", String_SrcVlan},                              // Src Vlan
-                         {"%dvln", 0, "DVlan", String_DstVlan},                              // Dst Vlan
-                         {"%ismc", 0, "  In src MAC Addr", String_InSrcMac},                 // Input Src Mac Addr
-                         {"%odmc", 0, " Out dst MAC Addr", String_OutDstMac},                // Output Dst Mac Addr
-                         {"%idmc", 0, "  In dst MAC Addr", String_InDstMac},                 // Input Dst Mac Addr
-                         {"%osmc", 0, " Out src MAC Addr", String_OutSrcMac},                // Output Src Mac Addr
-                         {"%mpls1", 0, " MPLS lbl 1 ", String_MPLS_1},                       // MPLS Label 1
-                         {"%mpls2", 0, " MPLS lbl 2 ", String_MPLS_2},                       // MPLS Label 2
-                         {"%mpls3", 0, " MPLS lbl 3 ", String_MPLS_3},                       // MPLS Label 3
-                         {"%mpls4", 0, " MPLS lbl 4 ", String_MPLS_4},                       // MPLS Label 4
-                         {"%mpls5", 0, " MPLS lbl 5 ", String_MPLS_5},                       // MPLS Label 5
-                         {"%mpls6", 0, " MPLS lbl 6 ", String_MPLS_6},                       // MPLS Label 6
-                         {"%mpls7", 0, " MPLS lbl 7 ", String_MPLS_7},                       // MPLS Label 7
-                         {"%mpls8", 0, " MPLS lbl 8 ", String_MPLS_8},                       // MPLS Label 8
-                         {"%mpls9", 0, " MPLS lbl 9 ", String_MPLS_9},                       // MPLS Label 9
-                         {"%mpls10", 0, " MPLS lbl 10", String_MPLS_10},                     // MPLS Label 10
-                         {"%mpls", 0,
-                          "                                               MPLS labels 1-10                                                  "
-                          "                 ",
-                          String_MPLSs},  // All MPLS labels
-                         //
-                         {"%bps", 0, "     bps", String_bps},                            // bps - bits per second
-                         {"%pps", 0, "     pps", String_pps},                            // pps - packets per second
-                         {"%bpp", 0, "   Bpp", String_bpp},                              // bpp - Bytes per package
-                         {"%eng", 0, " engine", String_Engine},                          // Engine Type/ID
-                         {"%lbl", 0, "           label", String_Label},                  // Flow Label
-                         {"%sc", 0, "SC", String_SrcCountry},                            // src IP 2 letter country code
-                         {"%dc", 0, "DC", String_DstCountry},                            // dst IP 2 letter country code
-                         {"%sloc", 0, "Src IP location info", String_SrcLocation},       // src IP geo location info
-                         {"%dloc", 0, "Dst IP location info", String_DstLocation},       // dst IP geo location info
-                         {"%sasn", 0, "Src AS organisation", String_SrcASorganisation},  // src IP AS organistaion string
-                         {"%dasn", 0, "Dst AS organisation", String_DstASorganisation},  // dst IP AS organisation string
-                         {"%n", 0, "", String_NewLine},                                  // \n
-                         {"%ipl", 0, "", String_inPayload},                              // in payload
-                         {"%opl", 0, "", String_outPayload},                             // out payload
-                         {"%nbid", 0, "nbar ID", String_nbarID},                         // nbar ID
-                         {"%ja3", 0, "                             ja3", String_ja3},    // ja3
-                         {"%sni", 0, "sni name", String_sniName},                        // TLS sni Name
-                         {"%nbnam", 0, "nbar name", String_nbarName},                    // nbar Name
-                         {"%odid", 0, "obsDomainID", String_observationDomainID},        // observation domainID
-                         {"%opid", 0, "  obsPointID", String_observationPointID},        // observation pointID
-                         {"%vrf", 0, "  I-VRF-ID", String_ivrf},                         // ingress vrf ID - compatible
-                         {"%ivrf", 0, "  I-VRF-ID", String_ivrf},                        // ingress vrf ID
-                         {"%ivrfnam", 0, "  I-VRF-Name", String_ivrfName},               // ingress vrf name
-                         {"%evrf", 0, "  E-VRF-ID", String_evrf},                        // egress vrf ID
-                         {"%evrfnam", 0, "  E-VRF-Name", String_evrfName},               // egress vrf name
-
-                         {"%pfifn", 0, "interface", String_pfIfName},  // pflog ifname
-                         {"%pfact", 0, "action", String_pfAction},     // pflog action
-                         {"%pfrea", 0, "reason", String_pfReason},     // pflog reason
-                         {"%pfdir", 0, "dir", String_pfdir},           // pflog direction
-                         {"%pfrule", 0, "rule", String_pfrule},        // pflog rule
-
-#ifdef NSEL
-                         // NSEL specifics
-                         {"%nfc", 0, "   Conn-ID", String_nfc},                            // NSEL connection ID
-                         {"%tevt", 0, "Event time             ", String_EventTime},        // NSEL Flow start time
-                         {"%evt", 0, "   Event", String_evt},                              // NSEL event
-                         {"%xevt", 0, " XEvent", String_xevt},                             // NSEL xevent
-                         {"%sgt", 0, "  SGT  ", String_sgt},                               // NSEL xevent
-                         {"%msec", 0, "   Event Time", String_msecEvent},                  // NSEL event time in msec
-                         {"%iacl", 0, "Ingress ACL                     ", String_iacl},    // NSEL ingress ACL
-                         {"%eacl", 0, "Egress ACL                      ", String_eacl},    // NSEL egress ACL
-                         {"%xsa", 0, "   X-late Src IP", String_xlateSrcAddr},             // NSEL XLATE src IP
-                         {"%xda", 0, "   X-late Dst IP", String_xlateDstAddr},             // NSEL XLATE dst IP
-                         {"%xsp", 0, "XsPort", String_xlateSrcPort},                       // NSEL XLATE src port
-                         {"%xdp", 0, "XdPort", String_xlateDstPort},                       // NSEL SLATE dst port
-                         {"%xsap", 1, "   X-Src IP Addr:Port ", String_xlateSrcAddrPort},  // Xlate Source Address:Port
-                         {"%xdap", 1, "   X-Dst IP Addr:Port ", String_xlateDstAddrPort},  // Xlate Destination Address:Port
-                         {"%uname", 0, "UserName", String_userName},                       // NSEL user name
-
-                         // NEL
-                         // for v.1.6.10 compatibility, keep NEL specific addr/port format tokens
-                         {"%nevt", 0, "   Event", String_evt},                             // NAT event
-                         {"%nsa", 0, "   X-late Src IP", String_xlateSrcAddr},             // NAT XLATE src IP
-                         {"%nda", 0, "   X-late Dst IP", String_xlateDstAddr},             // NAT XLATE dst IP
-                         {"%nsp", 0, "XsPort", String_xlateSrcPort},                       // NAT XLATE src port
-                         {"%ndp", 0, "XdPort", String_xlateDstPort},                       // NAT SLATE dst port
-                         {"%nsap", 1, "   X-Src IP Addr:Port ", String_xlateSrcAddrPort},  // NAT Xlate Source Address:Port
-                         {"%ndap", 1, "   X-Dst IP Addr:Port ", String_xlateDstAddrPort},  // NAT Xlate Destination Address:Port
-
-                         // Port block allocation
-                         {"%pbstart", 0, "Pb-Start", String_PortBlockStart},  // Port block start
-                         {"%pbend", 0, "Pb-End", String_PortBlockEnd},        // Port block end
-                         {"%pbstep", 0, "Pb-Step", String_PortBlockStep},     // Port block step
-                         {"%pbsize", 0, "Pb-Size", String_PortBlockSize},     // Port block size
-#endif
-
-                         // latency extension for nfpcapd and nprobe
-                         {"%cl", 0, "C Latency", String_ClientLatency},  // client latency
-                         {"%sl", 0, "S latency", String_ServerLatency},  // server latency
-                         {"%al", 0, "A latency", String_AppLatency},     // app latency
-
-                         {NULL, 0, NULL, NULL}};
-=======
     char *token;                        // token
     int is_address;                     // is an IP address
     char *header;                       // header line description
@@ -697,7 +542,6 @@
 
     {"%n", 0, "", String_NewLine},  // \n
     {NULL, 0, NULL, NULL}};
->>>>>>> bc08a0a0
 
 /* each of the tokens above must not generate output strings larger than this */
 #define MAX_STRING_LENGTH 256
@@ -1025,14 +869,6 @@
 
     uint64_t msecFirst = genericFlow ? genericFlow->msecFirst : 0;
 
-<<<<<<< HEAD
-    if (r->msecFirst) {
-        tt = r->msecFirst / 1000LL;
-        ts = localtime(&tt);
-        strftime(s, 128, "%Y-%m-%d %H:%M:%S", ts);
-        s[127] = '\0';
-        fprintf(stream, "%s.%03u", s, (unsigned)(r->msecFirst % 1000LL));
-=======
     if (msecFirst) {
         time_t tt = msecFirst / 1000LL;
         struct tm *ts = localtime(&tt);
@@ -1040,7 +876,6 @@
         strftime(s, 128, "%Y-%m-%d %H:%M:%S", ts);
         s[127] = '\0';
         fprintf(stream, "%s.%03u", s, (unsigned)(msecFirst % 1000LL));
->>>>>>> bc08a0a0
     } else {
         fprintf(stream, "%s", "0000-00-00 00:00:00.000");
     }
@@ -1052,14 +887,6 @@
 
     uint64_t msecLast = genericFlow ? genericFlow->msecLast : 0;
 
-<<<<<<< HEAD
-    if (r->msecLast) {
-        tt = r->msecLast / 1000LL;
-        ts = localtime(&tt);
-        strftime(s, 128, "%Y-%m-%d %H:%M:%S", ts);
-        s[127] = '\0';
-        fprintf(stream, "%s.%03u", s, (unsigned)(r->msecLast % 1000LL));
-=======
     if (msecLast) {
         time_t tt = msecLast / 1000LL;
         struct tm *ts = localtime(&tt);
@@ -1067,7 +894,6 @@
         strftime(s, 128, "%Y-%m-%d %H:%M:%S", ts);
         s[127] = '\0';
         fprintf(stream, "%s.%03u", s, (unsigned)(msecLast % 1000LL));
->>>>>>> bc08a0a0
     } else {
         fprintf(stream, "%s", "0000-00-00 00:00:00.000");
     }
@@ -1079,14 +905,6 @@
 
     uint64_t msecReceived = genericFlow ? genericFlow->msecReceived : 0;
 
-<<<<<<< HEAD
-    if (r->msecReceived) {
-        tt = r->msecReceived / 1000LL;
-        ts = localtime(&tt);
-        strftime(s, 128, "%Y-%m-%d %H:%M:%S", ts);
-        s[127] = '\0';
-        fprintf(stream, "%s.%03llu", s, r->msecReceived % 1000LL);
-=======
     if (msecReceived) {
         time_t tt = msecReceived / 1000LL;
         struct tm *ts = localtime(&tt);
@@ -1094,27 +912,12 @@
         strftime(s, 128, "%Y-%m-%d %H:%M:%S", ts);
         s[127] = '\0';
         fprintf(stream, "%s.%03llu", s, msecReceived % 1000LL);
->>>>>>> bc08a0a0
     } else {
         fprintf(stream, "%s", "0000-00-00 00:00:00.000");
     }
 
 }  // End of String_Received
 
-<<<<<<< HEAD
-static void String_ReceivedRaw(FILE *stream, master_record_t *r) {
-    fprintf(stream, "%10llu.%03llu", r->msecReceived / 1000LL, r->msecReceived % 1000LL);
-
-}  // End of String_ReceivedRaw
-
-static void String_FirstSeenRaw(FILE *stream, master_record_t *r) {
-    fprintf(stream, "%10llu.%03llu", r->msecFirst / 1000LL, r->msecFirst % 1000LL);
-
-}  // End of String_FirstSeenRaw
-
-static void String_LastSeenRaw(FILE *stream, master_record_t *r) {
-    fprintf(stream, "%10llu.%03llu", r->msecLast / 1000LL, r->msecLast % 1000LL);
-=======
 static void String_ReceivedRaw(FILE *stream, recordHandle_t *recordHandle) {
     EXgenericFlow_t *genericFlow = (EXgenericFlow_t *)recordHandle->extensionList[EXgenericFlowID];
 
@@ -1136,7 +939,6 @@
 
     uint64_t msecLast = genericFlow ? genericFlow->msecLast : 0;
     fprintf(stream, "%10llu.%03llu", msecLast / 1000LL, msecLast % 1000LL);
->>>>>>> bc08a0a0
 
 }  // End of String_LastSeenRaw
 
@@ -1958,13 +1760,9 @@
     fprintf(stream, "%5u", srcVlan);
 }  // End of String_SrcVlan
 
-<<<<<<< HEAD
-static void String_Tos(FILE *stream, master_record_t *r) { fprintf(stream, "%4u", r->tos); }  // End of String_Tos
-=======
 static void String_DstVlan(FILE *stream, recordHandle_t *recordHandle) {
     EXvLan_t *vLan = (EXvLan_t *)recordHandle->extensionList[EXvLanID];
     uint32_t dstVlan = vLan ? vLan->dstVlan : 0;
->>>>>>> bc08a0a0
 
     fprintf(stream, "%5u", dstVlan);
 }  // End of String_DstVlan
@@ -2380,17 +2178,11 @@
     }
 }  // End of String_pfdir
 
-<<<<<<< HEAD
-static void String_pfrule(FILE *stream, master_record_t *r) {
-    //
-    fprintf(stream, "%3u", r->pfRulenr);
-=======
 static void String_pfrule(FILE *stream, recordHandle_t *recordHandle) {
     EXpfinfo_t *pfinfo = (EXpfinfo_t *)recordHandle->extensionList[EXpfinfoID];
     uint32_t rulenr = pfinfo ? pfinfo->rulenr : 0;
 
     fprintf(stream, "%4u", rulenr);
->>>>>>> bc08a0a0
 }  // End of String_pfrule
 
 static void String_nfc(FILE *stream, recordHandle_t *recordHandle) {
@@ -2404,17 +2196,6 @@
     EXnselCommon_t *nselCommon = (EXnselCommon_t *)recordHandle->extensionList[EXnselCommonID];
     EXnelCommon_t *nelCommon = (EXnelCommon_t *)recordHandle->extensionList[EXnelCommonID];
 
-<<<<<<< HEAD
-static void String_evt(FILE *stream, master_record_t *r) {
-    if (printPlain) {
-        fprintf(stream, "%u", r->event);
-    } else {
-        if (r->event_flag == FW_EVENT) {
-            fprintf(stream, "%8s", fwEventString(r->event));
-        } else {
-            fprintf(stream, "%8s", natEventString(r->event, SHORTNAME));
-        }
-=======
     if (printPlain) {
         uint32_t evtNum = 0;
         if (nselCommon) {
@@ -2431,7 +2212,6 @@
             evtString = natEventString(nelCommon->natEvent, SHORTNAME);
         }
         fprintf(stream, "%8s", evtString);
->>>>>>> bc08a0a0
     }
 
 }  // End of String_evt
