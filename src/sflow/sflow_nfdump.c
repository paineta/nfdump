/*
 *  Copyright (c) 2009-2024, Peter Haag
 *  Copyright (c) 2004-2008, SWITCH - Teleinformatikdienste fuer Lehre und Forschung
 *  All rights reserved.
 *
 *  Redistribution and use in source and binary forms, with or without
 *  modification, are permitted provided that the following conditions are met:
 *
 *   * Redistributions of source code must retain the above copyright notice,
 *     this list of conditions and the following disclaimer.
 *   * Redistributions in binary form must reproduce the above copyright notice,
 *     this list of conditions and the following disclaimer in the documentation
 *     and/or other materials provided with the distribution.
 *   * Neither the name of the author nor the names of its contributors may be
 *     used to endorse or promote products derived from this software without
 *     specific prior written permission.
 *
 *  THIS SOFTWARE IS PROVIDED BY THE COPYRIGHT HOLDERS AND CONTRIBUTORS "AS IS"
 *  AND ANY EXPRESS OR IMPLIED WARRANTIES, INCLUDING, BUT NOT LIMITED TO, THE
 *  IMPLIED WARRANTIES OF MERCHANTABILITY AND FITNESS FOR A PARTICULAR PURPOSE
 *  ARE DISCLAIMED. IN NO EVENT SHALL THE COPYRIGHT OWNER OR CONTRIBUTORS BE
 *  LIABLE FOR ANY DIRECT, INDIRECT, INCIDENTAL, SPECIAL, EXEMPLARY, OR
 *  CONSEQUENTIAL DAMAGES (INCLUDING, BUT NOT LIMITED TO, PROCUREMENT OF
 *  SUBSTITUTE GOODS OR SERVICES; LOSS OF USE, DATA, OR PROFITS; OR BUSINESS
 *  INTERRUPTION) HOWEVER CAUSED AND ON ANY THEORY OF LIABILITY, WHETHER IN
 *  CONTRACT, STRICT LIABILITY, OR TORT (INCLUDING NEGLIGENCE OR OTHERWISE)
 *  ARISING IN ANY WAY OUT OF THE USE OF THIS SOFTWARE, EVEN IF ADVISED OF THE
 *  POSSIBILITY OF SUCH DAMAGE.
 *
 */

/*
 * sfcapd makes use of code originated from sflowtool by InMon Corp.
 * Those parts of the code are distributed under the InMon Public License below.
 * All other/additional code is pubblished under BSD license.
 */

#include "sflow_nfdump.h"

#include <arpa/inet.h>
#include <ctype.h>
#include <errno.h>
#include <netdb.h>
#include <netinet/in.h>
#include <setjmp.h>
#include <stdarg.h>
#include <stdint.h>
#include <stdio.h>
#include <stdlib.h>
#include <string.h>
#include <sys/socket.h>
#include <sys/time.h>
#include <sys/types.h>
#include <time.h>
#include <unistd.h>

#include "metric.h"
#include "nfdump.h"
#include "nfxV3.h"
#include "output_short.h"
#include "sflow.h" /* sFlow v5 */
#include "sflow_process.h"
#include "sflow_v2v4.h" /* sFlow v2/4 */
#include "util.h"

#define MAX_SFLOW_EXTENSIONS 8

typedef struct exporter_sflow_s {
    // link chain
    struct exporter_sflow_s *next;

    // exporter information
    exporter_info_record_t info;

    uint64_t packets;           // number of packets sent by this exporter
    uint64_t flows;             // number of flow records sent by this exporter
    uint32_t sequence_failure;  // number of sequence failures

    sampler_t *sampler;

} exporter_sflow_t;

static int PrintRecord = 0;

static int ExtensionsEnabled[MAXEXTENSIONS];
uint32_t BaseRecordSize = EXgenericFlowSize;

static exporter_sflow_t *GetExporter(FlowSource_t *fs, uint32_t agentSubId, uint32_t meanSkipCount);

#include "inline.c"
#include "nffile_inline.c"

int Init_sflow(int verbose, char *extensionList) {
    PrintRecord = verbose;
<<<<<<< HEAD

    if (extensionList) {
        // Disable all extensions
        for (int i = 0; i < MAXEXTENSIONS; i++) {
            ExtensionsEnabled[i] = 0;
        }

        // get enabled extensions from string
        int extID = ScanExtension(extensionList);
        while (extID > 0) {
            dbg_printf("Enable extension %d\n", extID);
            ExtensionsEnabled[extID] = 1;
            extID = ScanExtension(NULL);
        }

        if (extID == -1) {
            LogError("Failed to scan extension list.");
            return 0;
        }

        // make sure extension 1 is enabled
        ExtensionsEnabled[1] = 1;

    } else {
        // Enable all extensions
        dbg_printf("Enable all extensions\n");
        for (int i = 0; i < MAXEXTENSIONS; i++) {
            ExtensionsEnabled[i] = 1;
        }
    }

    // extension available in all flows
    if (ExtensionsEnabled[EXflowMiscID]) {
        BaseRecordSize += EXflowMiscSize;
    }
    if (ExtensionsEnabled[EXvLanID]) {
        BaseRecordSize += EXvLanSize;
    }
    if (ExtensionsEnabled[EXasRoutingID]) {
        BaseRecordSize += EXasRoutingSize;
    }
    if (ExtensionsEnabled[EXmacAddrID]) {
        BaseRecordSize += EXmacAddrSize;
    }
    if (ExtensionsEnabled[EXmplsLabelID]) {
        BaseRecordSize += EXmplsLabelSize;
    }

=======

    if (extensionList) {
        // Disable all extensions
        for (int i = 0; i < MAXEXTENSIONS; i++) {
            ExtensionsEnabled[i] = 0;
        }

        // get enabled extensions from string
        int extID = ScanExtension(extensionList);
        while (extID > 0) {
            dbg_printf("Enable extension %d\n", extID);
            ExtensionsEnabled[extID] = 1;
            extID = ScanExtension(NULL);
        }

        if (extID == -1) {
            LogError("Failed to scan extension list.");
            return 0;
        }

        // make sure extension 1 is enabled
        if (ExtensionsEnabled[1] == 0) {
            LogError("Force EXgeneric extension");
        }
        ExtensionsEnabled[1] = 1;

    } else {
        // Enable all extensions
        dbg_printf("Enable all extensions\n");
        for (int i = 0; i < MAXEXTENSIONS; i++) {
            ExtensionsEnabled[i] = 1;
        }
    }

    // extension available in all flows
    if (ExtensionsEnabled[EXflowMiscID]) {
        BaseRecordSize += EXflowMiscSize;
    }
    if (ExtensionsEnabled[EXvLanID]) {
        BaseRecordSize += EXvLanSize;
    }
    if (ExtensionsEnabled[EXasRoutingID]) {
        BaseRecordSize += EXasRoutingSize;
    }
    if (ExtensionsEnabled[EXmacAddrID]) {
        BaseRecordSize += EXmacAddrSize;
    }
    if (ExtensionsEnabled[EXmplsLabelID]) {
        BaseRecordSize += EXmplsLabelSize;
    }

>>>>>>> bc08a0a0
    return 1;
}  // End of Init_sflow

// called by sfcapd for each packet
void Process_sflow(void *in_buff, ssize_t in_buff_cnt, FlowSource_t *fs) {
    SFSample sample = {.rawSample = in_buff, .rawSampleLen = in_buff_cnt, .sourceIP.s_addr = fs->sa_family == PF_INET ? htonl(fs->ip.V4) : 0};

    dbg_printf("startDatagram =================================\n");
    // catch SFABORT in sflow code
    int exceptionVal;
    if ((exceptionVal = setjmp(sample.env)) == 0) {
        // TRY
        sample.datap = (uint32_t *)sample.rawSample;
        sample.endp = (u_char *)sample.rawSample + sample.rawSampleLen;
        readSFlowDatagram(&sample, fs, PrintRecord);
    } else {
        // CATCH
        dbg_printf("SFLOW: caught exception: %d\n", exceptionVal);
        LogError("SFLOW: caught exception: %d", exceptionVal);
    }
    dbg_printf("endDatagram	 =================================\n");

}  // End of Process_sflow

static exporter_sflow_t *GetExporter(FlowSource_t *fs, uint32_t agentSubId, uint32_t meanSkipCount) {
    // search the appropriate exporter engine
    exporter_sflow_t **e = (exporter_sflow_t **)&(fs->exporter_data);
    while (*e) {
        if ((*e)->info.id == agentSubId && (*e)->info.version == SFLOW_VERSION && (*e)->info.ip.V6[0] == fs->ip.V6[0] &&
            (*e)->info.ip.V6[1] == fs->ip.V6[1])
            return *e;
        e = &((*e)->next);
    }

#define IP_STRING_LEN 40
    char ipstr[IP_STRING_LEN];
    if (fs->sa_family == AF_INET) {
        uint32_t _ip = htonl(fs->ip.V4);
        inet_ntop(AF_INET, &_ip, ipstr, sizeof(ipstr));
    } else if (fs->sa_family == AF_INET6) {
        uint64_t _ip[2] = {htonll(fs->ip.V6[0]), htonll(fs->ip.V6[1])};
        inet_ntop(AF_INET6, &_ip, ipstr, sizeof(ipstr));
    } else {
        strncpy(ipstr, "<unknown>", IP_STRING_LEN);
    }

    // nothing found
    LogInfo("SFLOW: New exporter");

    *e = (exporter_sflow_t *)malloc(sizeof(exporter_sflow_t));
    if (!(*e)) {
        LogError("SFLOW: malloc() error in %s line %d: %s", __FILE__, __LINE__, strerror(errno));
        return NULL;
    }

    **e = (exporter_sflow_t){
        .next = NULL,
        .info.header.type = ExporterInfoRecordType,
        .info.header.size = sizeof(exporter_info_record_t),
        .info.version = SFLOW_VERSION,
        .info.id = agentSubId,
        .info.ip = fs->ip,
        .info.sa_family = fs->sa_family,
        .sequence_failure = 0,
        .packets = 0,
        .flows = 0,
    };

    sampler_t *sampler = (sampler_t *)malloc(sizeof(sampler_t));
    if (!sampler) {
        LogError("SFLOW: malloc() error in %s line %d: %s", __FILE__, __LINE__, strerror(errno));
        return NULL;
    }
    (*e)->sampler = sampler;
    *sampler = (sampler_t){.record.type = SamplerRecordType,
                           .record.size = sizeof(sampler_record_t),
                           .record.id = -1,
                           .record.algorithm = 0,
                           .record.packetInterval = 1,
                           .record.spaceInterval = meanSkipCount - 1,
                           .next = NULL};

    FlushInfoExporter(fs, &((*e)->info));
    sampler->record.exporter_sysid = (*e)->info.sysid;
    AppendToBuffer(fs->nffile, &(sampler->record), sampler->record.size);

    dbg_printf("SFLOW: New exporter: SysID: %u, agentSubId: %u, MeanSkipCount: %u, IP: %s\n", (*e)->info.sysid, agentSubId, meanSkipCount, ipstr);
    LogInfo("SFLOW: New exporter: SysID: %u, agentSubId: %u, MeanSkipCount: %u, IP: %s", (*e)->info.sysid, agentSubId, meanSkipCount, ipstr);

    return (*e);

}  // End of GetExporter

// store sflow in nfdump format
void StoreSflowRecord(SFSample *sample, FlowSource_t *fs) {
    dbg_printf("StoreSflowRecord\n");

    struct timeval now;
    gettimeofday(&now, NULL);

    exporter_sflow_t *exporter = GetExporter(fs, sample->agentSubId, sample->meanSkipCount);
    if (!exporter) {
        LogError("SFLOW: Exporter NULL: Abort sflow record processing");
        return;
    }
    exporter->packets++;

    if (sample->ip_fragmentOffset > 0) {
        sample->dcd_sport = 0;
        sample->dcd_dport = 0;
    }

    uint32_t recordSize = BaseRecordSize;

    int isV4 = sample->ipsrc.type == SFLADDRESSTYPE_IP_V4;
    if (isV4 && ExtensionsEnabled[EXipv4FlowID]) {
        recordSize += EXipv4FlowSize;
    }

    int isV6 = sample->ipsrc.type == SFLADDRESSTYPE_IP_V6;
    if (isV6 && ExtensionsEnabled[EXipv6FlowID]) {
        recordSize += EXipv6FlowSize;
    }
    dbg_printf("IPv4: %u, IPv6: %u\n", isV4, isV6);

    if (sample->nextHop.type == SFLADDRESSTYPE_IP_V4 && ExtensionsEnabled[EXipNextHopV4ID]) {
        recordSize += EXipNextHopV4Size;
    }
    if (sample->nextHop.type == SFLADDRESSTYPE_IP_V6 && ExtensionsEnabled[EXipNextHopV6ID]) {
        recordSize += EXipNextHopV6Size;
    }

    if (sample->bgp_nextHop.type == SFLADDRESSTYPE_IP_V4 && ExtensionsEnabled[EXbgpNextHopV4ID]) {
        recordSize += EXbgpNextHopV4Size;
    }
    if (sample->bgp_nextHop.type == SFLADDRESSTYPE_IP_V6 && ExtensionsEnabled[EXbgpNextHopV6ID]) {
        recordSize += EXbgpNextHopV6Size;
    }

    if ((sample->extended_data_tag & SASAMPLE_EXTENDED_DATA_NAT) != 0) {
        if (sample->nat_src.type == SFLADDRESSTYPE_IP_V4 && ExtensionsEnabled[EXnselXlateIPv4ID]) {
            recordSize += EXnselXlateIPv4Size;
        }
        if (sample->nat_src.type == SFLADDRESSTYPE_IP_V6 && ExtensionsEnabled[EXnselXlateIPv6ID]) {
            recordSize += EXnselXlateIPv6Size;
        }
        if (ExtensionsEnabled[EXnselXlatePortID]) {
            recordSize += EXnselXlatePortSize;
        }
    }

    if (fs->sa_family == AF_INET && ExtensionsEnabled[EXipReceivedV4ID]) {
        recordSize += EXipReceivedV4Size;
    }
    if (fs->sa_family == AF_INET6 && ExtensionsEnabled[EXipReceivedV6ID]) {
        recordSize += EXipReceivedV6Size;
    }

    recordSize += sizeof(recordHeaderV3_t);
    if (!CheckBufferSpace(fs->nffile, recordSize)) {
        // fishy! - should never happen. maybe disk full?
        LogError("SFLOW: output buffer size error. Abort sflow record processing");
        return;
    }

    dbg_printf("Fill Record\n");
    AddV3Header(fs->nffile->buff_ptr, recordHeader);

    recordHeader->exporterID = exporter->info.sysid;
    recordHeader->flags = V3_FLAG_SAMPLED;
    recordHeader->nfversion = 0x80 | sample->datagramVersion;

    // pack V3 record
    PushExtension(recordHeader, EXgenericFlow, genericFlow);
<<<<<<< HEAD
    genericFlow->msecFirst = now.tv_sec * 1000L + now.tv_usec / 1000;
    genericFlow->msecLast = genericFlow->msecFirst;
    genericFlow->proto = sample->dcd_ipProtocol;
    genericFlow->tcpFlags = sample->dcd_tcpFlags;
    genericFlow->srcPort = (uint16_t)sample->dcd_sport;
    genericFlow->dstPort = (uint16_t)sample->dcd_dport;
    genericFlow->msecReceived = (uint64_t)((uint64_t)fs->received.tv_sec * 1000LL) + (uint64_t)((uint64_t)fs->received.tv_usec / 1000LL);
    genericFlow->inPackets = sample->meanSkipCount;
    genericFlow->inBytes = sample->meanSkipCount * sample->sampledPacketSize;
    genericFlow->srcTos = sample->dcd_ipTos;
=======
    uint64_t msec = now.tv_sec * 1000L + now.tv_usec / 1000;
    *genericFlow = (EXgenericFlow_t){
        .msecFirst = msec,
        .msecLast = msec,
        .proto = sample->dcd_ipProtocol,
        .tcpFlags = sample->dcd_tcpFlags,
        .srcPort = (uint16_t)sample->dcd_sport,
        .dstPort = (uint16_t)sample->dcd_dport,
        .msecReceived = (uint64_t)((uint64_t)fs->received.tv_sec * 1000LL) + (uint64_t)((uint64_t)fs->received.tv_usec / 1000LL),
        .inPackets = sample->meanSkipCount,
        .inBytes = sample->meanSkipCount * sample->sampledPacketSize,
        .srcTos = sample->dcd_ipTos,
    };
>>>>>>> bc08a0a0

    if (isV4 && ExtensionsEnabled[EXipv4FlowID]) {
        PushExtension(recordHeader, EXipv4Flow, ipv4Flow);
        ipv4Flow->srcAddr = ntohl(sample->ipsrc.address.ip_v4.addr);
        ipv4Flow->dstAddr = ntohl(sample->ipdst.address.ip_v4.addr);
    }

    if (isV6 && ExtensionsEnabled[EXipv6FlowID]) {
        PushExtension(recordHeader, EXipv6Flow, ipv6Flow);

        u_char *b = sample->ipsrc.address.ip_v6.addr;
        uint64_t *u = (uint64_t *)b;
        ipv6Flow->srcAddr[0] = ntohll(*u);
        u = (uint64_t *)&(b[8]);
        ipv6Flow->srcAddr[1] = ntohll(*u);

        b = sample->ipdst.address.ip_v6.addr;
        u = (uint64_t *)b;
        ipv6Flow->dstAddr[0] = ntohll(*u);
        u = (uint64_t *)&(b[8]);
        ipv6Flow->dstAddr[1] = ntohll(*u);
    }

    if (ExtensionsEnabled[EXflowMiscID]) {
        PushExtension(recordHeader, EXflowMisc, flowMisc);
        flowMisc->input = sample->inputPort;
        flowMisc->output = sample->outputPort;
        flowMisc->srcMask = sample->srcMask;
        flowMisc->dstMask = sample->dstMask;
    }

    if (ExtensionsEnabled[EXvLanID]) {
        PushExtension(recordHeader, EXvLan, vLan);
        vLan->srcVlan = sample->in_vlan;
        vLan->dstVlan = sample->out_vlan;
    }

    if (ExtensionsEnabled[EXasRoutingID]) {
        PushExtension(recordHeader, EXasRouting, asRouting);
        asRouting->srcAS = sample->src_as;
        asRouting->dstAS = sample->dst_as;
    }

    if (sample->nextHop.type == SFLADDRESSTYPE_IP_V4 && ExtensionsEnabled[EXipNextHopV4ID]) {
        PushExtension(recordHeader, EXipNextHopV4, ipNextHopV4);
        ipNextHopV4->ip = ntohl(sample->nextHop.address.ip_v4.addr);
    }
    if (sample->nextHop.type == SFLADDRESSTYPE_IP_V6 && ExtensionsEnabled[EXipNextHopV6ID]) {
        uint64_t *addr = (uint64_t *)sample->nextHop.address.ip_v6.addr;
        PushExtension(recordHeader, EXipNextHopV6, ipNextHopV6);
        ipNextHopV6->ip[0] = ntohll(addr[0]);
        ipNextHopV6->ip[1] = ntohll(addr[1]);
    }

    if (sample->bgp_nextHop.type == SFLADDRESSTYPE_IP_V4 && ExtensionsEnabled[EXbgpNextHopV4ID]) {
        PushExtension(recordHeader, EXbgpNextHopV4, bgpNextHopV4);
        bgpNextHopV4->ip = ntohl(sample->bgp_nextHop.address.ip_v4.addr);
    }
    if (sample->bgp_nextHop.type == SFLADDRESSTYPE_IP_V6 && ExtensionsEnabled[EXbgpNextHopV6ID]) {
        uint64_t *addr = (void *)sample->bgp_nextHop.address.ip_v6.addr;
        PushExtension(recordHeader, EXbgpNextHopV6, bgpNextHopV6);
        bgpNextHopV6->ip[0] = ntohll(addr[0]);
        bgpNextHopV6->ip[1] = ntohll(addr[1]);
    }

    if (ExtensionsEnabled[EXmacAddrID]) {
        PushExtension(recordHeader, EXmacAddr, macAddr);
        macAddr->inSrcMac = Get_val48((void *)&sample->eth_src);
        macAddr->outDstMac = Get_val48((void *)&sample->eth_dst);
        macAddr->inDstMac = 0;
        macAddr->outSrcMac = 0;
    }

    if (ExtensionsEnabled[EXmplsLabelID]) {
        if (sample->mpls_num_labels > 0) {
            PushExtension(recordHeader, EXmplsLabel, mplsLabel);
            for (int i = 0; i < sample->mpls_num_labels; i++) {
                mplsLabel->mplsLabel[i] = sample->mpls_label[i];
            }
        }
    }

    if ((sample->extended_data_tag & SASAMPLE_EXTENDED_DATA_NAT) != 0) {
        switch (sample->nat_src.type) {
            case SFLADDRESSTYPE_IP_V4:
                if (ExtensionsEnabled[EXnselXlateIPv4ID]) {
                    dbg_printf("NAT v4 addr\n");
                    PushExtension(recordHeader, EXnselXlateIPv4, nselXlateIPv4);
                    nselXlateIPv4->xlateSrcAddr = ntohl(sample->nat_src.address.ip_v4.addr);
                    nselXlateIPv4->xlateDstAddr = ntohl(sample->nat_dst.address.ip_v4.addr);
                }
                break;
            case SFLADDRESSTYPE_IP_V6: {
                if (ExtensionsEnabled[EXnselXlateIPv6ID]) {
                    dbg_printf("NAT v6 addr\n");
                    PushExtension(recordHeader, EXnselXlateIPv6, nselXlateIPv6);
                    uint64_t *addr = (void *)sample->nat_src.address.ip_v6.addr;
                    nselXlateIPv6->xlateSrcAddr[0] = ntohll(addr[0]);
                    nselXlateIPv6->xlateSrcAddr[1] = ntohll(addr[1]);
                    addr = (void *)sample->nat_dst.address.ip_v6.addr;
                    nselXlateIPv6->xlateDstAddr[0] = ntohll(addr[0]);
                    nselXlateIPv6->xlateDstAddr[1] = ntohll(addr[1]);
                }
            } break;
            default:
                /* undefined address type - bail out */
                LogError("SFLOW: getAddress() unknown address type = %d\n", sample->nat_src.type);
        }
        if (ExtensionsEnabled[EXnselXlatePortID]) {
            PushExtension(recordHeader, EXnselXlatePort, nselXlatePort);
            nselXlatePort->xlateSrcPort = sample->nat_src_port;
            nselXlatePort->xlateDstPort = sample->nat_dst_port;
        }
    }

    // add router IP
    if (fs->sa_family == PF_INET && ExtensionsEnabled[EXipReceivedV4ID]) {
        PushExtension(recordHeader, EXipReceivedV4, ipReceivedV4);
        ipReceivedV4->ip = fs->ip.V4;
        dbg_printf("Add IPv4 route IP extension\n");
    }
    if (fs->sa_family == PF_INET6 && ExtensionsEnabled[EXipReceivedV6ID]) {
        PushExtension(recordHeader, EXipReceivedV6, ipReceivedV6);
        ipReceivedV6->ip[0] = fs->ip.V6[0];
        ipReceivedV6->ip[1] = fs->ip.V6[1];
        dbg_printf("Add IPv6 route IP extension\n");
    }

    // update first_seen, last_seen
    if (genericFlow->msecFirst < fs->msecFirst)  // the very first time stamp need to be set
        fs->msecFirst = genericFlow->msecFirst;
    fs->msecLast = genericFlow->msecFirst;

    // Update stats
    stat_record_t *stat_record = fs->nffile->stat_record;
    switch (genericFlow->proto) {
        case IPPROTO_ICMP:
            stat_record->numflows_icmp++;
            stat_record->numpackets_icmp += genericFlow->inPackets;
            stat_record->numbytes_icmp += genericFlow->inBytes;
            break;
        case IPPROTO_TCP:
            stat_record->numflows_tcp++;
            stat_record->numpackets_tcp += genericFlow->inPackets;
            stat_record->numbytes_tcp += genericFlow->inBytes;
            break;
        case IPPROTO_UDP:
            stat_record->numflows_udp++;
            stat_record->numpackets_udp += genericFlow->inPackets;
            stat_record->numbytes_udp += genericFlow->inBytes;
            break;
        default:
            stat_record->numflows_other++;
            stat_record->numpackets_other += genericFlow->inPackets;
            stat_record->numbytes_other += genericFlow->inBytes;
    }
    exporter->flows++;
    stat_record->numflows++;
    stat_record->numpackets += genericFlow->inPackets;
    stat_record->numbytes += genericFlow->inBytes;

    uint32_t exporterIdent = MetricExpporterID(recordHeader);
    UpdateMetric(fs->nffile->ident, exporterIdent, genericFlow);

    if (PrintRecord) {
        flow_record_short(stdout, recordHeader);
    }
#ifdef DEVEL
    printf("OffsetToPayload %d\n", sample->offsetToPayload);
    void *p = (void *)sample->header + sample->offsetToPayload;
    ssize_t len = sample->headerLen - sample->offsetToPayload;
    dbg_printf("Payload length: %zd\n", len);
    if (len > 0) {
        dbg_printf("Payload length: %zd\n", len);
        DumpHex(stdout, p, len);
    }
#endif
    // update file record size ( -> output buffer size )
    fs->nffile->block_header->NumRecords++;
    fs->nffile->block_header->size += recordHeader->size;

    dbg_printf("Record size: Header: %u, calc: %u\n", recordHeader->size, recordSize);
    dbg_assert(recordHeader->size <= recordSize);

    fs->nffile->buff_ptr += recordHeader->size;

}  // End of StoreSflowRecord<|MERGE_RESOLUTION|>--- conflicted
+++ resolved
@@ -92,7 +92,6 @@
 
 int Init_sflow(int verbose, char *extensionList) {
     PrintRecord = verbose;
-<<<<<<< HEAD
 
     if (extensionList) {
         // Disable all extensions
@@ -114,6 +113,9 @@
         }
 
         // make sure extension 1 is enabled
+        if (ExtensionsEnabled[1] == 0) {
+            LogError("Force EXgeneric extension");
+        }
         ExtensionsEnabled[1] = 1;
 
     } else {
@@ -141,59 +143,6 @@
         BaseRecordSize += EXmplsLabelSize;
     }
 
-=======
-
-    if (extensionList) {
-        // Disable all extensions
-        for (int i = 0; i < MAXEXTENSIONS; i++) {
-            ExtensionsEnabled[i] = 0;
-        }
-
-        // get enabled extensions from string
-        int extID = ScanExtension(extensionList);
-        while (extID > 0) {
-            dbg_printf("Enable extension %d\n", extID);
-            ExtensionsEnabled[extID] = 1;
-            extID = ScanExtension(NULL);
-        }
-
-        if (extID == -1) {
-            LogError("Failed to scan extension list.");
-            return 0;
-        }
-
-        // make sure extension 1 is enabled
-        if (ExtensionsEnabled[1] == 0) {
-            LogError("Force EXgeneric extension");
-        }
-        ExtensionsEnabled[1] = 1;
-
-    } else {
-        // Enable all extensions
-        dbg_printf("Enable all extensions\n");
-        for (int i = 0; i < MAXEXTENSIONS; i++) {
-            ExtensionsEnabled[i] = 1;
-        }
-    }
-
-    // extension available in all flows
-    if (ExtensionsEnabled[EXflowMiscID]) {
-        BaseRecordSize += EXflowMiscSize;
-    }
-    if (ExtensionsEnabled[EXvLanID]) {
-        BaseRecordSize += EXvLanSize;
-    }
-    if (ExtensionsEnabled[EXasRoutingID]) {
-        BaseRecordSize += EXasRoutingSize;
-    }
-    if (ExtensionsEnabled[EXmacAddrID]) {
-        BaseRecordSize += EXmacAddrSize;
-    }
-    if (ExtensionsEnabled[EXmplsLabelID]) {
-        BaseRecordSize += EXmplsLabelSize;
-    }
-
->>>>>>> bc08a0a0
     return 1;
 }  // End of Init_sflow
 
@@ -368,18 +317,6 @@
 
     // pack V3 record
     PushExtension(recordHeader, EXgenericFlow, genericFlow);
-<<<<<<< HEAD
-    genericFlow->msecFirst = now.tv_sec * 1000L + now.tv_usec / 1000;
-    genericFlow->msecLast = genericFlow->msecFirst;
-    genericFlow->proto = sample->dcd_ipProtocol;
-    genericFlow->tcpFlags = sample->dcd_tcpFlags;
-    genericFlow->srcPort = (uint16_t)sample->dcd_sport;
-    genericFlow->dstPort = (uint16_t)sample->dcd_dport;
-    genericFlow->msecReceived = (uint64_t)((uint64_t)fs->received.tv_sec * 1000LL) + (uint64_t)((uint64_t)fs->received.tv_usec / 1000LL);
-    genericFlow->inPackets = sample->meanSkipCount;
-    genericFlow->inBytes = sample->meanSkipCount * sample->sampledPacketSize;
-    genericFlow->srcTos = sample->dcd_ipTos;
-=======
     uint64_t msec = now.tv_sec * 1000L + now.tv_usec / 1000;
     *genericFlow = (EXgenericFlow_t){
         .msecFirst = msec,
@@ -393,7 +330,6 @@
         .inBytes = sample->meanSkipCount * sample->sampledPacketSize,
         .srcTos = sample->dcd_ipTos,
     };
->>>>>>> bc08a0a0
 
     if (isV4 && ExtensionsEnabled[EXipv4FlowID]) {
         PushExtension(recordHeader, EXipv4Flow, ipv4Flow);
